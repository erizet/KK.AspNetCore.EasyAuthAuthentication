--- conflicted
+++ resolved
@@ -124,7 +124,6 @@
 
 ```csharp
 ).AddEasyAuth(
-<<<<<<< HEAD
                 options =>
                 {
                     // Override the auth endpoint 
@@ -133,14 +132,6 @@
                     options.AddProviderOptions(new ProviderOptions("EasyAuthForApplicationsService"){Enabled = true, NameClaimType = "Test"})
                 }
             );
-=======
-    options =>
-    {
-        // Override the default claim for the User.Identity.Name field 
-        options.NameClaimType = ClaimTypes.Email;
-    }
-);
->>>>>>> 2ed9f97c
 ```
 
 The `NameClaimType` is the ClaimType of the value which one will be used to fill the `User.Identity.Name` field.
