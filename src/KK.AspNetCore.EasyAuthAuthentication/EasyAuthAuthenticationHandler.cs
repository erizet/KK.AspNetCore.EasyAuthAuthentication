namespace KK.AspNetCore.EasyAuthAuthentication
{
    using System;
    using System.Collections.Generic;
    using System.IdentityModel.Tokens.Jwt;
    using System.Linq; // required by Children<JObject>.FirstOrDefault requires using System.Linq;
    using System.Net;
    using System.Net.Http;
    using System.Security.Claims;
    using System.Security.Principal;
    using System.Text;
    using System.Text.Encodings.Web;
    using System.Threading.Tasks;
    using KK.AspNetCore.EasyAuthAuthentication.Services;
    using Microsoft.AspNetCore.Authentication;
    using Microsoft.AspNetCore.Http;
    using Microsoft.Extensions.Logging;
    using Microsoft.Extensions.Options;
    using Newtonsoft.Json;
    using Newtonsoft.Json.Linq;

    /// <summary>
    /// Enables the handler in an Easy Auth context.
    /// </summary>
    public class EasyAuthAuthenticationHandler : AuthenticationHandler<EasyAuthAuthenticationOptions>
    {
        /// <summary>
        /// Initializes a new instance of the <see cref="EasyAuthAuthenticationHandler"/> class.
        /// </summary>
        /// <param name="options">An instance of <see cref="EasyAuthAuthenticationOptions"/>.</param>
        /// <param name="logger">An instance of <see cref="ILoggerFactory"/>.</param>
        /// <param name="encoder">An instance of <see cref="UrlEncoder"/>.</param>
        /// <param name="clock">An instance of <see cref="ISystemClock"/>.</param>
        public EasyAuthAuthenticationHandler(
            IOptionsMonitor<EasyAuthAuthenticationOptions> options,
            ILoggerFactory logger,
            UrlEncoder encoder,
            ISystemClock clock) : base(options, logger, encoder, clock)
        {
        }

        private static Func<ClaimsPrincipal, bool> isContextUserNotAuthenticated =
            user => (user == null || user.Identity == null || user.Identity.IsAuthenticated == false);
        private static Func<IHeaderDictionary, string, bool> isHeaderSet =
            (headers, headerName) => !string.IsNullOrEmpty(headers[headerName].ToString());
        private Func<IHeaderDictionary, ClaimsPrincipal, bool> canUseHeaderAuth =
            (headers, user) => isContextUserNotAuthenticated(user) &&
            isHeaderSet(headers, AuthTokenHeaderNames.AADIdToken);
        private static Func<IHeaderDictionary, ClaimsPrincipal, HttpRequest, string, bool> canUseEasyAuthJson =
            (headers, user, request, authEndpoint) =>
                isContextUserNotAuthenticated(user)
                && !isHeaderSet(headers, AuthTokenHeaderNames.AADIdToken)
                && request.Path != "/" + $"{authEndpoint}";

        /// <inheritdoc/>
        protected override async Task<AuthenticateResult> HandleAuthenticateAsync()
        {
            this.Logger.LogInformation("starting authentication handler for app service authentication");

            if (canUseHeaderAuth(this.Context.Request.Headers, this.Context.User))
            {
                return EasyAuthWithHeaderService.AuthUser(this.Logger, this.Context);
            }
            else if (canUseEasyAuthJson(this.Context.Request.Headers, this.Context.User, this.Context.Request, this.Options.AuthEndpoint))
            {
                return await EasyAuthWithAuthMeService.AuthUser(this.Logger, this.Context, this.Options.AuthEndpoint);
            }
            else
            {
<<<<<<< HEAD
                if (isContextUserNotAuthenticated(this.Context.User))
=======
                this.Logger.LogInformation("identity already set, skipping middleware");
                return AuthenticateResult.NoResult();
            }
        }

        private AuthenticationTicket BuildIdentityFromEasyAuthRequestHeaders(Microsoft.AspNetCore.Http.IHeaderDictionary requestHeaders)
        {
            var name = requestHeaders["X-MS-CLIENT-PRINCIPAL-NAME"][0];
            this.Logger.LogDebug("payload was fetched from easyauth headers, name: {0}", name);

            this.Logger.LogInformation("building claims from payload...");

            var xMsClientPrincipal = JObject.Parse(Encoding.UTF8.GetString(Convert.FromBase64String(requestHeaders["X-MS-CLIENT-PRINCIPAL"][0])));
            //var nameidentifier = xMsClientPrincipal["claims"].Children<JObject>().FirstOrDefault(c => c["typ"].ToString() == ClaimTypes.NameIdentifier)?["val"].ToString();
            var claims = new List<Claim>();
            foreach (var claim in xMsClientPrincipal["claims"].Children<JObject>())
            {
                if (claim["typ"].ToString() == "http://schemas.microsoft.com/claims/authnmethodsreferences")
                {
                    foreach (var item in claim["val"].ToString().Split(','))
                    {
                        claims.Add(new Claim(ClaimTypes.Authentication, item));
                    }
                }
                else if (claim["typ"].ToString() == "roles")
                {
                    foreach (var item in claim["val"].ToString().Split(','))
                    {
                        //(User.Identity as ClaimsIdentity).RoleClaimType must match type that role claims are assigned to for Authorization and IsInRole to work
                        claims.Add(new Claim(ClaimTypes.Role, item));
                    }
                }
                else
                {
                    //(User.Identity as ClaimsIdentity).NameClaimType must be what name claim is assigned to for User.Identity.Name to work
                    claims.Add(new Claim(claim["typ"].ToString(), claim["val"].ToString()));
                }
            }

            this.Logger.LogInformation("building new identity from claims");
            var identity = new ClaimsIdentity(claims, "AuthenticationTypes.Federation"); // setting ClaimsIdentity.AuthenticationType to value that azuread non-easyauth setups use

            //identity.AddClaim(new Claim("id_token", idToken)); // don't think we should be including this
            //identity.AddClaim(new Claim("http://schemas.microsoft.com/claims/authnclassreference", 1)); // don't think we need to add this
            if (!(identity.Claims as List<Claim>).Exists(claim => claim.Type == "scp")) identity.AddClaim(new Claim("scp", "user_impersonation")); // not sure why easyauth is dropping this
            identity.AddClaim(new Claim("provider_name", requestHeaders["X-MS-CLIENT-PRINCIPAL-IDP"][0]));
            var principal = new ClaimsPrincipal(identity);
            return new AuthenticationTicket(principal, EasyAuthAuthenticationDefaults.AuthenticationScheme);
        }

        private AuthenticationTicket BuildIdentityFromEasyAuthMeJson(JObject payload)
        {
            var name = payload["user_id"].Value<string>(); // X-MS-CLIENT-PRINCIPAL-NAME
            this.Logger.LogDebug("payload was fetched from easyauth me json, name: {0}", name);

            this.Logger.LogInformation("building claims from payload...");

            var claims = new List<Claim>();
            foreach (var claim in payload["user_claims"])
            {
                if (claim["typ"].ToString() == "http://schemas.microsoft.com/claims/authnmethodsreferences")
                {
                    foreach (var item in claim["val"].ToString().Split(','))
                    {
                        claims.Add(new Claim(ClaimTypes.Authentication, item));
                    }
                }
                else if (claim["typ"].ToString() == "roles")
>>>>>>> 3ddf25e8
                {
                    // TODO: If this the only auth middleware we maybe must return a `AuthenticateResult.Fail()`
                    this.Logger.LogInformation("The identity isn't set by easy auth.");
                }
                else
                {
<<<<<<< HEAD
                    this.Logger.LogInformation("identity already set, skipping middleware");
=======
                    //(User.Identity as ClaimsIdentity).NameClaimType must be what name claim is assigned to for User.Identity.Name to work
                    claims.Add(new Claim(claim["typ"].ToString(), claim["val"].ToString()));
                }
            }

            this.Logger.LogInformation("building new identity from claims");
            var identity = new ClaimsIdentity(claims, "AuthenticationTypes.Federation"); // setting ClaimsIdentity.AuthenticationType to value that azuread non-easyauth setups use

            //identity.AddClaim(new Claim("id_token", idToken)); // don't think we should be including this
            //identity.AddClaim(new Claim("http://schemas.microsoft.com/claims/authnclassreference", 1)); // don't think we need to add this
            if (!(identity.Claims as List<Claim>).Exists(claim => claim.Type == "scp")) identity.AddClaim(new Claim("scp", "user_impersonation")); // not sure why easyauth is dropping this
            identity.AddClaim(new Claim("provider_name", payload["provider_name"].Value<string>())); // X-MS-CLIENT-PRINCIPAL-IDP
            var principal = new ClaimsPrincipal(identity);
            return new AuthenticationTicket(principal, EasyAuthAuthenticationDefaults.AuthenticationScheme);
        }

        private HttpRequestMessage CreateAuthRequest(ref CookieContainer cookieContainer)
        {
            this.Logger.LogInformation($"identity not found, attempting to fetch from auth endpoint '/{this.Options.AuthEndpoint}'");

            var uriString = $"{this.Context.Request.Scheme}://{this.Context.Request.Host}";

            this.Logger.LogDebug("host uri: {0}", uriString);

            foreach (var c in this.Context.Request.Cookies)
            {
                cookieContainer.Add(new Uri(uriString), new Cookie(c.Key, c.Value));
            }

            this.Logger.LogDebug("found {0} cookies in request", cookieContainer.Count);

            foreach (var cookie in this.Context.Request.Cookies)
            {
                this.Logger.LogDebug(cookie.Key);
            }

            // fetch value from endpoint
            var authMeEndpoint = string.Empty;
            if (this.Options.AuthEndpoint.StartsWith("http")) authMeEndpoint = this.Options.AuthEndpoint; // enable pulling from places like storage account public blob container
            else authMeEndpoint = $"{uriString}/{this.Options.AuthEndpoint}"; // localhost relative path, e.g. wwwroot/.auth/me.json
            
            var request = new HttpRequestMessage(HttpMethod.Get, authMeEndpoint);
            foreach (var header in this.Context.Request.Headers)
            {
                if (header.Key.StartsWith("X-ZUMO-"))
                {
                    request.Headers.Add(header.Key, header.Value[0]);
                }
            }

            return request;
        }

        private HttpClientHandler CreateHandler(ref CookieContainer container)
        {
            var handler = new HttpClientHandler()
            {
                CookieContainer = container
            };
            return handler;
        }

        private async Task<JArray> GetAuthMe(HttpClientHandler handler, HttpRequestMessage httpRequest)
        {
            JArray payload = null;
            using (var client = new HttpClient(handler))
            {
                var response = await client.SendAsync(httpRequest);
                if (!response.IsSuccessStatusCode)
                {
                    this.Logger.LogDebug("auth endpoint was not sucessful. Status code: {0}, reason {1}", response.StatusCode, response.ReasonPhrase);
                    throw new WebException("Unable to fetch user information from auth endpoint.");
                }

                var content = await response.Content.ReadAsStringAsync();
                try
                {
                    payload = JArray.Parse(content);
                }
                catch (Exception)
                {
                    throw new JsonSerializationException("Could not retreive json from /me endpoint.");
>>>>>>> 3ddf25e8
                }
                return AuthenticateResult.NoResult();
            }
        }
    }
}<|MERGE_RESOLUTION|>--- conflicted
+++ resolved
@@ -67,170 +67,14 @@
             }
             else
             {
-<<<<<<< HEAD
                 if (isContextUserNotAuthenticated(this.Context.User))
-=======
-                this.Logger.LogInformation("identity already set, skipping middleware");
-                return AuthenticateResult.NoResult();
-            }
-        }
-
-        private AuthenticationTicket BuildIdentityFromEasyAuthRequestHeaders(Microsoft.AspNetCore.Http.IHeaderDictionary requestHeaders)
-        {
-            var name = requestHeaders["X-MS-CLIENT-PRINCIPAL-NAME"][0];
-            this.Logger.LogDebug("payload was fetched from easyauth headers, name: {0}", name);
-
-            this.Logger.LogInformation("building claims from payload...");
-
-            var xMsClientPrincipal = JObject.Parse(Encoding.UTF8.GetString(Convert.FromBase64String(requestHeaders["X-MS-CLIENT-PRINCIPAL"][0])));
-            //var nameidentifier = xMsClientPrincipal["claims"].Children<JObject>().FirstOrDefault(c => c["typ"].ToString() == ClaimTypes.NameIdentifier)?["val"].ToString();
-            var claims = new List<Claim>();
-            foreach (var claim in xMsClientPrincipal["claims"].Children<JObject>())
-            {
-                if (claim["typ"].ToString() == "http://schemas.microsoft.com/claims/authnmethodsreferences")
-                {
-                    foreach (var item in claim["val"].ToString().Split(','))
-                    {
-                        claims.Add(new Claim(ClaimTypes.Authentication, item));
-                    }
-                }
-                else if (claim["typ"].ToString() == "roles")
-                {
-                    foreach (var item in claim["val"].ToString().Split(','))
-                    {
-                        //(User.Identity as ClaimsIdentity).RoleClaimType must match type that role claims are assigned to for Authorization and IsInRole to work
-                        claims.Add(new Claim(ClaimTypes.Role, item));
-                    }
-                }
-                else
-                {
-                    //(User.Identity as ClaimsIdentity).NameClaimType must be what name claim is assigned to for User.Identity.Name to work
-                    claims.Add(new Claim(claim["typ"].ToString(), claim["val"].ToString()));
-                }
-            }
-
-            this.Logger.LogInformation("building new identity from claims");
-            var identity = new ClaimsIdentity(claims, "AuthenticationTypes.Federation"); // setting ClaimsIdentity.AuthenticationType to value that azuread non-easyauth setups use
-
-            //identity.AddClaim(new Claim("id_token", idToken)); // don't think we should be including this
-            //identity.AddClaim(new Claim("http://schemas.microsoft.com/claims/authnclassreference", 1)); // don't think we need to add this
-            if (!(identity.Claims as List<Claim>).Exists(claim => claim.Type == "scp")) identity.AddClaim(new Claim("scp", "user_impersonation")); // not sure why easyauth is dropping this
-            identity.AddClaim(new Claim("provider_name", requestHeaders["X-MS-CLIENT-PRINCIPAL-IDP"][0]));
-            var principal = new ClaimsPrincipal(identity);
-            return new AuthenticationTicket(principal, EasyAuthAuthenticationDefaults.AuthenticationScheme);
-        }
-
-        private AuthenticationTicket BuildIdentityFromEasyAuthMeJson(JObject payload)
-        {
-            var name = payload["user_id"].Value<string>(); // X-MS-CLIENT-PRINCIPAL-NAME
-            this.Logger.LogDebug("payload was fetched from easyauth me json, name: {0}", name);
-
-            this.Logger.LogInformation("building claims from payload...");
-
-            var claims = new List<Claim>();
-            foreach (var claim in payload["user_claims"])
-            {
-                if (claim["typ"].ToString() == "http://schemas.microsoft.com/claims/authnmethodsreferences")
-                {
-                    foreach (var item in claim["val"].ToString().Split(','))
-                    {
-                        claims.Add(new Claim(ClaimTypes.Authentication, item));
-                    }
-                }
-                else if (claim["typ"].ToString() == "roles")
->>>>>>> 3ddf25e8
                 {
                     // TODO: If this the only auth middleware we maybe must return a `AuthenticateResult.Fail()`
                     this.Logger.LogInformation("The identity isn't set by easy auth.");
                 }
                 else
                 {
-<<<<<<< HEAD
                     this.Logger.LogInformation("identity already set, skipping middleware");
-=======
-                    //(User.Identity as ClaimsIdentity).NameClaimType must be what name claim is assigned to for User.Identity.Name to work
-                    claims.Add(new Claim(claim["typ"].ToString(), claim["val"].ToString()));
-                }
-            }
-
-            this.Logger.LogInformation("building new identity from claims");
-            var identity = new ClaimsIdentity(claims, "AuthenticationTypes.Federation"); // setting ClaimsIdentity.AuthenticationType to value that azuread non-easyauth setups use
-
-            //identity.AddClaim(new Claim("id_token", idToken)); // don't think we should be including this
-            //identity.AddClaim(new Claim("http://schemas.microsoft.com/claims/authnclassreference", 1)); // don't think we need to add this
-            if (!(identity.Claims as List<Claim>).Exists(claim => claim.Type == "scp")) identity.AddClaim(new Claim("scp", "user_impersonation")); // not sure why easyauth is dropping this
-            identity.AddClaim(new Claim("provider_name", payload["provider_name"].Value<string>())); // X-MS-CLIENT-PRINCIPAL-IDP
-            var principal = new ClaimsPrincipal(identity);
-            return new AuthenticationTicket(principal, EasyAuthAuthenticationDefaults.AuthenticationScheme);
-        }
-
-        private HttpRequestMessage CreateAuthRequest(ref CookieContainer cookieContainer)
-        {
-            this.Logger.LogInformation($"identity not found, attempting to fetch from auth endpoint '/{this.Options.AuthEndpoint}'");
-
-            var uriString = $"{this.Context.Request.Scheme}://{this.Context.Request.Host}";
-
-            this.Logger.LogDebug("host uri: {0}", uriString);
-
-            foreach (var c in this.Context.Request.Cookies)
-            {
-                cookieContainer.Add(new Uri(uriString), new Cookie(c.Key, c.Value));
-            }
-
-            this.Logger.LogDebug("found {0} cookies in request", cookieContainer.Count);
-
-            foreach (var cookie in this.Context.Request.Cookies)
-            {
-                this.Logger.LogDebug(cookie.Key);
-            }
-
-            // fetch value from endpoint
-            var authMeEndpoint = string.Empty;
-            if (this.Options.AuthEndpoint.StartsWith("http")) authMeEndpoint = this.Options.AuthEndpoint; // enable pulling from places like storage account public blob container
-            else authMeEndpoint = $"{uriString}/{this.Options.AuthEndpoint}"; // localhost relative path, e.g. wwwroot/.auth/me.json
-            
-            var request = new HttpRequestMessage(HttpMethod.Get, authMeEndpoint);
-            foreach (var header in this.Context.Request.Headers)
-            {
-                if (header.Key.StartsWith("X-ZUMO-"))
-                {
-                    request.Headers.Add(header.Key, header.Value[0]);
-                }
-            }
-
-            return request;
-        }
-
-        private HttpClientHandler CreateHandler(ref CookieContainer container)
-        {
-            var handler = new HttpClientHandler()
-            {
-                CookieContainer = container
-            };
-            return handler;
-        }
-
-        private async Task<JArray> GetAuthMe(HttpClientHandler handler, HttpRequestMessage httpRequest)
-        {
-            JArray payload = null;
-            using (var client = new HttpClient(handler))
-            {
-                var response = await client.SendAsync(httpRequest);
-                if (!response.IsSuccessStatusCode)
-                {
-                    this.Logger.LogDebug("auth endpoint was not sucessful. Status code: {0}, reason {1}", response.StatusCode, response.ReasonPhrase);
-                    throw new WebException("Unable to fetch user information from auth endpoint.");
-                }
-
-                var content = await response.Content.ReadAsStringAsync();
-                try
-                {
-                    payload = JArray.Parse(content);
-                }
-                catch (Exception)
-                {
-                    throw new JsonSerializationException("Could not retreive json from /me endpoint.");
->>>>>>> 3ddf25e8
                 }
                 return AuthenticateResult.NoResult();
             }
